package Plack::App::MCCS;

# ABSTRACT: Minify, Compress, Cache-control and Serve static files from Plack applications

<<<<<<< HEAD
our $VERSION = "0.006000";
=======
our $VERSION = "0.005001";
>>>>>>> 6f0c0e81
$VERSION = eval $VERSION;

use strict;
use warnings;
use parent qw/Plack::Component/;

use Cwd ();
use Fcntl qw/:flock/;
use File::Spec::Unix;
use HTTP::Date;
use Module::Load::Conditional qw/can_load/;
use Plack::MIME;
use Plack::Util;

use Plack::Util::Accessor qw/root defaults types encoding _can_minify_css _can_minify_js _can_gzip/;

=head1 NAME

Plack::App::MCCS - Minify, Compress, Cache-control and Serve static files from Plack applications

=head1 EXTENDS

L<Plack::Component>

=head1 SYNOPSIS

	# in your app.psgi:
	use Plack::Builder;
	use Plack::App::MCCS;

	my $app = sub { ... };

	# be happy with the defaults:
	builder {
		mount '/static' => Plack::App::MCCS->new(root => '/path/to/static_files')->to_app;
		mount '/' => $app;
	};

	# or tweak the app to suit your needs:
	builder {
		mount '/static' => Plack::App::MCCS->new(
			root => '/path/to/static_files',
			defaults => {
				valid_for => 86400,
				cache_control => ['private'],
			},
			types => {
				'.htc' => {
					content_type => 'text/x-component',
					valid_for => 360,
					cache_control => ['no-cache', 'must-revalidate'],
				},
			},
		)->to_app;
		mount '/' => $app;
	};

=head1 DESCRIPTION

C<Plack::App::MCCS> is a L<Plack> application that serves static files
from a directory. It will prefer serving precompressed versions of files
if they exist and the client supports it, and also prefer minified versions
of CSS/JS files if they exist.

If L<IO::Compress::Gzip> is installed, C<MCCS> will also automatically
compress files that do not have a precompressed version and save the compressed
versions to disk (so it only happens once and not on every request to the
same file).

If L<CSS::Minifier::XS> and/or L<JavaScript::Minifier::XS> are installed,
it will also automatically minify CSS/JS files that do not have a preminified
version and save them to disk (once again, will only happen once per file).

This means C<MCCS> needs to have write privileges to the static files directory.
It would be better if files are preminified and precompressed, say automatically
in your build process (if such a process exists). However, at some projects
where you don't have an automatic build process, it is not uncommon to
forget to minify/precompress. That's where automic minification/compression
is useful.

Most importantly, C<MCCS> will generate proper Cache Control headers for
every file served, including C<Last-Modified>, C<Expires>, C<Cache-Control>
and even C<ETag> (ETags are created automatically, once per file, and saved
to disk for future requests). It will appropriately respond with C<304 Not Modified>
for requests with headers C<If-Modified-Since> or C<If-None-Match> when
these cache validations are fulfilled, without actually having to read the
files' contents again.

C<MCCS> is active by default, which means that if there are some things
you I<don't> want it to do, you have to I<tell> it not to. This is on purpose,
because doing these actions is the whole point of C<MCCS>.

=head2 WAIT, AREN'T THERE EXISTING PLACK MIDDLEWARES FOR THAT?

Yes and no. A similar functionality can be added to an application by using
the following Plack middlewares:

=over

=item * L<Plack::Middleware::Static> or L<Plack::App::File> - will serve static files

=item * L<Plack::Middleware::Static::Minifier> - will minify CSS/JS

=item * L<Plack::Middleware::Precompressed> - will serve precompressed .gz files

=item * L<Plack::Middleware::Deflater> - will compress representations with gzip/deflate algorithms

=item * L<Plack::Middleware::ETag> - will create ETags for files

=item * L<Plack::Middleware::ConditionalGET> - will handle C<If-None-Match> and C<If-Modified-Since>

=item * L<Plack::Middleware::Header> - will allow you to add cache control headers manually

=back

So why wouldn't I just use these middlewares? Here are my reasons:

=over

=item * C<Static::Minifier> will not minify to disk, but will minify on every
request, even to the same file (unless you provide it with a cache, which
is not that better). This pointlessly increases the load on the server.

=item * C<Precompressed> is nice, but it relies on appending C<.gz> to every
request and sending it to the app. If the app returns C<404 Not Found>, it sends the request again
without the C<.gz> part. This might pollute your logs and I guess two requests
to get one file is not better than one request. You can circumvent that with regex matching, but that
isn't very comfortable.

=item * C<Deflater> will not compress to disk, but do that on every request.
So once again, this is a big load on the server for no real reason. It also
has a long standing bug where deflate responses fail on Firefox, which is
annoying.

=item * C<ETag> will calculate the ETag again on every request.

=item * C<ConditionalGET> does not prevent the requested file to be opened
for reading even if C<304 Not Modified> is to be returned (since that check is performed later).
I'm not sure if it affects performance in anyway, probably not.

=item * No possible combination of any of the aformentioned middlewares
seems to return proper (and configurable) Cache Control headers, so you
need to do that manually, possibly with L<Plack::Middleware::Header>,
which is not just annoying if different file types have different cache
settings, but doesn't even seem to work.

=item * I don't really wanna use so many middlewares just for this functionality.

=back

C<Plack::App::MCCS> attempts to perform all of this faster and better. Read
the next section for more info.

=head2 HOW DOES MCCS HANDLE REQUESTS?

When a request is handed to C<Plack::App::MCCS>, the following process
is performed:

=over

=item 1. Discovery:

C<MCCS> will try to find the requested path in the root directory. If the
path is not found, C<404 Not Found> is returned. If the path exists but
is a directory, C<403 Forbidden> is returned (directory listings might be
supported in the future).

=item 2. Examination:

C<MCCS> will try to find the content type of the file, either by its extension
(relying on L<Plack::MIME> for that), or by a specific setting provided
to the app by the user (will take precedence). If not found (or file has
no extension), C<text/plain> is assumed (which means you should give your
files proper extensions if possible).

C<MCCS> will also determine for how long to allow browsers/proxy caches/whatever
caches to cache the file. By default, it will set a representation as valid
for 86400 seconds (i.e. one day). However, this can be changed in two ways:
either by setting a different default when creating an instance of the
application (see more info at the C<new()> method's documentation below),
or by setting a specific value for certain file types. Also, C<MCCS>
by default sets the C<public> option for the C<Cache-Control> header,
meaning caches are allowed to save responses even when authentication is
performed. You can change that the same way.

=item 3. Minification

If the content type is C<text/css> or C<application/javascript>, C<MCCS>
will try to find a preminified version of it on disk (directly, not with
a second request). If found, this version will be marked for serving.
If not found, and L<CSS::Minifier::XS> or L<JavaScript::Minifier:XS> are
installed, C<MCCS> will minify the file, save the minified version to disk,
and mark it as the version to serve. Future requests to the same file will
see the minified version and not minify again.

C<MCCS> searches for files that end with C<.min.css> and C<.min.js>, and
that's how it creates them too. So if a request comes to C<style.css>,
C<MCCS> will look for C<style.min.css>, possibly creating it if not found.
The request path remains the same (C<style.css>) though, even internally.
If a request comes to C<style.min.css> (which you don't really want when
using C<MCCS>), the app will not attempt to minify it again (so you won't
get things like C<style.min.min.css>).

=item 4. Compression

If the client supports gzip encoding (deflate to be added in the future, probably),
as noted with the C<Accept-Encoding> header, C<MCCS> will try to find a precompressed
version of the file on disk. If found, this version is marked for serving.
If not found, and L<IO::Compress::Gzip> is installed, C<MCCS> will compress
the file, save the gzipped version to disk, and mark it as the version to
serve. Future requests to the same file will see the compressed version and
not compress again.

C<MCCS> searches for files that end with C<.gz>, and that's how it creates
them too. So if a request comes to C<style.css> (and it was minified in
the previous step), C<MCCS> will look for C<style.min.css.gz>, possibly
creating it if not found. The request path remains the same (C<style.css>) though,
even internally.

=item 5. Cache Validation

If the client provided the C<If-Modified-Since> header, C<MCCS>
will determine if the file we're serving has been modified after the supplied
date, and return C<304 Not Modified> immediately if not.

Unless the file has the 'no-store' cache control option, and if the client
provided the C<If-None-Match> header, C<MCCS> will look for
a file that has the same name as the file we're going to serve, plus an
C<.etag> suffix, such as C<style.min.css.gz.etag> for example. If found,
the contents of this file is read and compared with the provided ETag. If
the two values are equal, C<MCCS> will immediately return C<304 Not Modified>.

=item 6. ETagging

If an C<.etag> file wasn't found in the previous step (and the file we're
serving doesn't have the 'no-store' cache control option), C<MCCS> will create
one from the file's inode, last modification date and size. Future requests
to the same file will see this ETag file, so it is not created again.

=item 7. Headers and Cache-Control

C<MCCS> now sets headers, especially cache control headers, as appropriate:

C<Content-Encoding> is set to C<gzip> if a compressed version is returned.

C<Content-Length> is set with the size of the file in bytes.

C<Content-Type> is set with the type of the file (if a text file, charset string is appended,
e.g. C<text/css; charset=UTF-8>).

C<Last-Modified> is set with the last modification date of the file in HTTP date format.

C<Expires> is set with the date in which the file will expire (determined in
stage 2), in HTTP date format.

C<Cache-Control> is set with the number of seconds the representation is valid for
(unless caching of the file is not allowed) and other options (determined in stage 2).

C<Etag> is set with the ETag value (if exists).

C<Vary> is set with C<Accept-Encoding>.

=item 8. Serving

The file handle is returned to the Plack handler/server for serving.

=back

=head2 HOW DO WEB CACHES WORK ANYWAY?

If you need more information on how caches work and cache control headers,
read L<this great article|http://www.mnot.net/cache_docs/>.

=head1 CLASS METHODS

=head2 new( %opts )

Creates a new instance of this module. C<%opts> I<must> have the following keys:

B<root> - the path to the root directory where static files reside.

C<%opts> I<may> have the following keys:

B<encoding> - the character set to append to content-type headers when text
files are returned. Defaults to UTF-8.

B<defaults> - a hash-ref with some global defaults, the following options
are supported:

=over

=item * B<valid_for>: the default number of seconds caches are allowed to save a response.

=item * B<cache_control>: takes an array-ref of options for the C<Cache-Control>
header (all except for C<max-age>, which is automatically calculated from
the resource's C<valid_for> setting).

=item * B<minify>: give this option a false value (0, empty string, C<undef>)
if you don't want C<MCCS> to automatically minify CSS/JS files (it will still
look for preminified versions though).

=item * B<compress>: like C<minify>, give this option a false value if
you don't want C<MCCS> to automatically compress files (it will still look
for precompressed versions).

=item * B<etag>: as above, give this option a false value if you don't want
C<MCCS> to automatically create and save ETags. Note that this will mean
C<MCCS> will NOT handle ETags at all (so if the client sends the C<If-None-Match>
header, C<MCCS> will ignore it).

=back

Giving C<minify>, C<compress> and C<etag> false values is useful during
development, when you don't want your project to be "polluted" with all
those .gz, .min and .etag files.

B<types> - a hash-ref with file extensions that may be served (keys must
begin with a dot, so give '.css' and not 'css'). Every extension takes
a hash-ref that might have B<valid_for> and B<cache_control> as with the
C<defaults> option, but also B<content_type> with the content type to return
for files with this extension (useful when L<Plack::MIME> doesn't know the
content type of a file).

If you don't want something to be cached, you need to give the B<valid_for>
option (either in C<defaults> or for a specific file type) a value of either
zero, or preferably any number lower than zero, which will cause C<MCCS>
to set an C<Expires> header way in the past. You should also pass the B<cache_control>
option C<no_store> and probably C<no_cache>. When C<MCCS> encounteres the
C<no_store> option, it does not automatically add the C<max-age> option
to the C<Cache-Control> header.

=cut

sub new {
	my $self = shift->SUPER::new(@_);

	# should we allow minification of files?
	unless ($self->defaults && exists $self->defaults->{minify} && !$self->defaults->{minify}) {
		# are we able to minify JavaScript? first attempt to load JavaScript::Minifier::XS,
		# if unable try JavaScript::Minifier which is pure perl but slower
		if (can_load(modules => { 'JavaScript::Minifier::XS' => 0.09 })) {
			$self->{_can_minify_js} = 1;
		}

		# are we able to minify CSS? like before, try to load XS module first
		if (can_load(modules => { 'CSS::Minifier::XS' => 0.08 })) {
			$self->{_can_minify_css} = 1;
		}
	}

	# should we allow compression of files?
	unless ($self->defaults && exists $self->defaults->{compress} && !$self->defaults->{compress}) {
		# are we able to gzip responses?
		if (can_load(modules => { 'IO::Compress::Gzip' => undef })) {
			$self->{_can_gzip} = 1;
		}
	}

	return $self;
}

=head1 OBJECT METHODS

=head2 call( \%env )

L<Plack> automatically calls this method to handle a request. This is where
the magic (or disaster) happens.

=cut

sub call {
	my ($self, $env) = @_;

	# find the request file (or return error if occured)
	my $file = $self->_locate_file($env->{PATH_INFO});
	return $file if ref $file && ref $file eq 'ARRAY'; # error occured

	# determine the content type and extension of the file
	my ($content_type, $ext) = $self->_determine_content_type($file);

	# determine cache control for this extension
	my ($valid_for, $cache_control, $should_etag) = $self->_determine_cache_control($ext);

	use Data::Dumper;
	open(TMP, '>/tmp/log');
	print TMP Dumper($cache_control);
	close TMP;

	undef $should_etag
		if $self->defaults && exists $self->defaults->{etag} && !$self->defaults->{etag};

	# if this is a CSS/JS file, see if a minified representation of
	# it exists, unless the file name already has .min.css/.min.js,
	# in which case we assume it's already minified
	if ($file !~ m/\.min\.(css|js)$/ && ($content_type eq 'text/css' || $content_type eq 'application/javascript')) {
		my $new = $file;
		$new =~ s/\.(css|js)$/.min.$1/;
		my $min = $self->_locate_file($new);

		my $try_to_minify; # initially undef
		if ($min && !ref $min) {
			# yes, we found it, but is it still fresh? let's see
			# when was the source file modified and compare them
			
			# $slm = source file last modified date
			my $slm = (stat(($self->_full_path($file))[0]))[9];
			# $mlm = minified file last modified date
			my $mlm = (stat(($self->_full_path($min))[0]))[9];

			# if source file is newer than minified version,
			# we need to remove the minified version and try
			# to minify again, otherwise we can simply set the
			# minified version is the version to serve
			if ($slm > $mlm) {
				unlink(($self->_full_path($min))[0]);
				$try_to_minify = 1;
			} else {
				$file = $min;
			}
		} else {
			# minified version does not exist, let's try to
			# minify ourselves
			$try_to_minify = 1;
		}

		if ($try_to_minify) {
			# can we minify ourselves?
			if (($content_type eq 'text/css' && $self->_can_minify_css) || ($content_type eq 'application/javascript' && $self->_can_minify_js)) {
				# open the original file
				my $orig = $self->_full_path($file);
				open(my $ifh, '<:raw', $orig)
					|| return $self->return_403;

				# add ->path attribute to the file handle
				Plack::Util::set_io_path($ifh, Cwd::realpath($file));

				# read the file's contents into $css
				my $body; Plack::Util::foreach($ifh, sub { $body .= $_[0] });
				close $ifh;

				# minify contents
				my $min = $content_type eq 'text/css' ? CSS::Minifier::XS::minify($body) : JavaScript::Minifier::XS::minify($body);

				# save contents to another file
				if ($min) {
					my $out = $self->_full_path($new);
					open(my $ofh, '>:raw', $out);
					flock($ofh, LOCK_EX);
					if ($ofh) {
						print $ofh $min;
						close $ofh;
						$file = $new;
					}
				}
			}
		}
	}

	# search for a gzipped version of this file if the client supports gzip
	if ($env->{HTTP_ACCEPT_ENCODING} && $env->{HTTP_ACCEPT_ENCODING} =~ m/gzip/) {
		my $comp = $self->_locate_file($file.'.gz');
		my $try_to_compress;
		if ($comp && !ref $comp) {
			# good, we found a compressed version, but is it
			# still fresh? like before let's compare its modification
			# date with the current file marked for serving
			
			# $slm = source file last modified date
			my $slm = (stat(($self->_full_path($file))[0]))[9];
			# $clm = compressed file last modified date
			my $clm = (stat(($self->_full_path($comp))[0]))[9];

			# if source file is newer than compressed version,
			# we need to remove the compressed version and try
			# to compress again, otherwise we can simply set the
			# compressed version is the version to serve
			if ($slm > $clm) {
				unlink(($self->_full_path($comp))[0]);
				$try_to_compress = 1;
			} else {
				$file = $comp;
			}
		} else {
			# compressed version not found, so let's try to compress
			$try_to_compress = 1;
		}

		if ($try_to_compress && $self->_can_gzip) {
			# we need to create a gzipped version by ourselves
			my $orig = $self->_full_path($file);
			my $out = $self->_full_path($file.'.gz');
			if (IO::Compress::Gzip::gzip($orig, $out)) {
				$file .= '.gz';
			} else {
				warn "failed gzipping $file: $IO::Compress::Gzip::GzipError";
			}
		}
	}

	# okay, time to serve the file (or not, depending on whether cache
	# validations exist in the request and are fulfilled)
	return $self->_serve_file($env, $file, $content_type, $valid_for, $cache_control, $should_etag);
}

sub _locate_file {
	my ($self, $path) = @_;

	# does request have a sane path?
	$path ||= '';
	return $self->_bad_request_400
		if $path =~ m/\0/;

	my ($full, $path_arr) = $self->_full_path($path);

	# do not allow traveling up in the directory chain
	return $self->_forbidden_403
		if grep { $_ eq '..' } @$path_arr;

	if (-f $full) {
		# this is a file, is it readable?
		return -r $full ? $path : $self->_forbidden_403;
	} elsif (-d $full) {
		# this is a directory, we do not allow directory listing (yet)
		return $self->_forbidden_403;
	} else {
		# not found, return 404
		return $self->_not_found_404;
	}
}

sub _determine_content_type {
	my ($self, $file) = @_;

	# determine extension of the file and see if application defines
	# a content type for this extension (will even override known types)
	my ($ext) = ($file =~ m/(\.[^.]+)$/);
	if ($ext && $self->types && $self->types->{$ext} && $self->types->{$ext}->{content_type}) {
		return ($self->types->{$ext}->{content_type}, $ext);
	}

	# okay, no specific mime defined, let's use Plack::MIME to find it
	# or fall back to text/plain
	return (Plack::MIME->mime_type($file) || 'text/plain', $ext)
}

sub _determine_cache_control {
	my ($self, $ext) = @_;

	# MCCS default values
	my $valid_for = 86400; # expire in 1 day by default
	my @cache_control = ('public'); # allow authenticated caching by default

	# user provided default values
	$valid_for = $self->defaults->{valid_for}
		if $self->defaults && defined $self->defaults->{valid_for};
	@cache_control = @{$self->defaults->{cache_control}}
		if $self->defaults && defined $self->defaults->{cache_control};

	# user provided extension specific settings
	if ($ext) {
		$valid_for = $self->types->{$ext}->{valid_for}
			if $self->types && $self->types->{$ext} && defined $self->types->{$ext}->{valid_for};
		@cache_control = @{$self->types->{$ext}->{cache_control}}
			if $self->types && $self->types->{$ext} && defined $self->types->{$ext}->{cache_control};
	}

	# unless cache control has no-store, prepend max-age to it
	my $cache = scalar(grep { $_ eq 'no-store' } @cache_control) ? 0 : 1;
	unshift(@cache_control, 'max-age='.$valid_for)
		if $cache;

	return ($valid_for, \@cache_control, $cache);
}

sub _serve_file {
	my ($self, $env, $path, $content_type, $valid_for, $cache_control, $should_etag) = @_;

	# if we are serving a text file (including JSON/XML/JavaScript), append character
	# set to the content type
	$content_type .= '; charset=' . ($self->encoding || 'UTF-8')
		if $content_type =~ m!^(text/|application/(json|xml|javascript))!;

	# get the full path of the file
	my $file = $self->_full_path($path);

	# get file statistics
	my @stat = stat $file;

	# try to find the file's etag, unless no-store is on so we don't
	# care about it
	my $etag;
	if ($should_etag) {
		if (-f "${file}.etag" && -r "${file}.etag") {
			# we've found an etag file, and we can read it, but is it
			# still fresh? let's make sure its last modified date is
			# later than that of the file itself
			if ($stat[9] > (stat("${file}.etag"))[9]) {
				# etag is stale, try to delete it
				unlink "${file}.etag";
			} else {
				# read the etag file
				if (open(ETag, '<', "${file}.etag")) {
					flock(ETag, LOCK_SH);
					$etag = <ETag>;
					chomp($etag);
					close ETag;
				} else {
					warn "Can't open ${file}.etag for reading";
				}
			}
		} elsif (-f "${file}.etag") {
			warn "Can't open ${file}.etag for reading";
		}
	}

	# did the client send cache validations?
	if ($env->{HTTP_IF_MODIFIED_SINCE}) {
		# okay, client wants to see if resource was modified

		# IE sends wrong formatted value (i.e. "Thu, 03 Dec 2009 01:46:32 GMT; length=17936")
		# - taken from Plack::Middleware::ConditionalGET
		$env->{HTTP_IF_MODIFIED_SINCE} =~ s/;.*$//;
		my $since = HTTP::Date::str2time($env->{HTTP_IF_MODIFIED_SINCE});

		# if file was modified on or before $since, return 304 Not Modified
		return $self->_not_modified_304
			if $stat[9] <= $since;
	}
	if ($etag && $env->{HTTP_IF_NONE_MATCH} && $etag eq $env->{HTTP_IF_NONE_MATCH}) {
		return $self->_not_modified_304;
	}

	# okay, we need to serve the file
	# open it first
	open my $fh, '<:raw', $file
		|| return $self->return_403;

	# add ->path attribute to the file handle
	Plack::Util::set_io_path($fh, Cwd::realpath($file));

	# did we find an ETag file earlier? if not, let's create one (unless
	# we shouldn't due to no-store)
	if ($should_etag && !$etag) {
		# following code based on Plack::Middleware::ETag by Franck Cuny
		# P::M::ETag creates weak ETag if it sees the resource was
		# modified less than a second before the request. It seems
		# like it does that because there's a good chance the resource
		# will be modified again soon afterwards. I'm not gonna do
		# that because if MCCS minified/compressed by itself, it will
		# pretty much always mean the ETag will be created less than a
		# second after the file was modified, and I know it's not gonna
		# be modified again soon, so I see no reason to do that here

		# add inode to etag
		$etag .= join('-', sprintf("%x", $stat[2]), sprintf("%x", $stat[9]), sprintf("%x", $stat[7]));

		# save etag to a file
		if (open(ETag, '>', "${file}.etag")) {
			flock(ETag, LOCK_EX);
			print ETag $etag;
			close ETag;
		} else {
			undef $etag;
			warn "Can't open ETag file ${file}.etag for writing";
		}
	}

	# set response headers
	my $headers = [];
	push(@$headers, 'Content-Encoding' => 'gzip') if $path =~ m/\.gz$/;
	push(@$headers, 'Content-Length' => $stat[7]);
	push(@$headers, 'Content-Type' => $content_type);
	push(@$headers, 'Last-Modified' => HTTP::Date::time2str($stat[9]));
	push(@$headers, 'Expires' => $valid_for >= 0 ? HTTP::Date::time2str($stat[9]+$valid_for) : HTTP::Date::time2str(0));
	push(@$headers, 'Cache-Control' => join(', ', @$cache_control));
	push(@$headers, 'ETag' => $etag) if $etag;
	push(@$headers, 'Vary' => 'Accept-Encoding');

	# respond
	return [200, $headers, $fh];
}

sub _full_path {
	my ($self, $path) = @_;

	my $docroot = $self->root || '.';

	# break path into chain
	my @path = split('/', $path);
	if (@path) {
		shift @path if $path[0] eq '';
	} else {
		@path = ('.');
	}

	my $full = File::Spec::Unix->catfile($docroot, @path);
	return wantarray ? ($full, \@path) : $full;
}

sub _not_modified_304 {
	[304, [], []];
}

sub _bad_request_400 {
	[400, ['Content-Type' => 'text/plain', 'Content-Length' => 11], ['Bad Request']];
}

sub _forbidden_403 {
	[403, ['Content-Type' => 'text/plain', 'Content-Length' => 9], ['Forbidden']];
}

sub _not_found_404 {
	[404, ['Content-Type' => 'text/plain', 'Content-Length' => 9], ['Not Found']];
}

=head1 CAVEATS AND THINGS TO CONSIDER

=over

=item * You can't tell C<MCCS> to not minify/compress a specific file
type yet but only disable minification/compression altogether (in the
C<defaults> setting for the C<new()> method).

=item * Directory listings are not supported yet (not sure if they will be).

=item * Deflate compression is not supported yet (just gzip).

=item * Caching middlewares such as L<Plack::Middleware::Cache> and L<Plack::Middleware::Cached>
don't rely on Cache-Control headers (or so I understand) for
their expiration values, which makes them less useful for applications that
rely on C<MCCS>. You'll probably be better off with an external cache
like L<Varnish|https://www.varnish-cache.org/> if you want a cache on your application server. Even without
a server cache, your application should still appear faster for users due to
browser caching (and also server load should be decreased).

=item * C<Range> requests are not supported. See L<Plack::App::File::Range> if you need that.

=item * An C<MCCS> middleware is not provided yet, just a L<Plack::App>,
so you need to use something like C<mount> with L<Plack::Builder> to use it.

=item * C<MCCS> is mounted on a directory and can't be set to only serve
requests that match a certain regex.

=back

=head1 DIAGNOSTICS

This module doesn't throw any exceptions, instead returning HTTP errors
for the client and possibly issuing some C<warn>s. The following list should
help you to determine some potential problems with C<MCCS>:

=over

=item C<< "failed gzipping %s: %s" >>

This warning is issued when L<IO::Compress::Gzip> fails to gzip a file.
When it happens, C<MCCS> will simply not return a gzipped representation.

=item C<< "Can't open ETag file %s.etag for reading" >>

This warning is issued when C<MCCS> can't read an ETag file, probably because
it does not have enough permissions. The request will still be fulfilled,
but it won't have the C<ETag> header.

=item C<< "Can't open ETag file %s.etag for writing" >>

Same as before, but when C<MCCS> can't write an ETag file.

=item C<403 Forbidden> is returned for files that exist

If a request for a certain file results in a C<403 Forbidden> error, it
probably means C<MCCS> has no read permissions for that file.

=back

=head1 CONFIGURATION AND ENVIRONMENT
  
C<Plack::App::MCCS> requires no configuration files or environment variables.

=head1 DEPENDENCIES

C<Plack::App::MCCS> B<depends> on the following CPAN modules:

=over

=item * L<parent>

=item * L<Cwd>

=item * L<Fcntl>

=item * L<File::Spec::Unix>

=item * L<HTTP::Date>

=item * L<Module::Load::Conditional>

=item * L<Plack> (obviously)

=back

C<Plack::App::MCCS> will use the following modules if they exist, in order
to minify/compress files (if they are not installed, C<MCCS> will not be
able to minify/compress on its own):

=over

=item * L<CSS::Minifier::XS>

=item * L<JavaScript::Minifier::XS>

=item * L<IO::Compress::Gzip>

=back

=head1 INCOMPATIBILITIES WITH OTHER MODULES

None reported.

=head1 BUGS AND LIMITATIONS

No bugs have been reported.

Please report any bugs or feature requests to
C<bug-Plack-App-MCCS@rt.cpan.org>, or through the web interface at
L<http://rt.cpan.org/NoAuth/ReportBug.html?Queue=Plack-App-MCCS>.

=head1 SEE ALSO

L<Plack::Middleware::Static>, L<Plack::App::File>, L<Plack::Builder>.

=head1 ACKNOWLEDGMENTS

Some of this module's code is based on L<Plack::App::File> by Tatsuhiko Miyagawa
and L<Plack::Middleware::ETag> by Franck Cuny.

=head1 AUTHOR

Ido Perlmuter <ido@ido50.net>

=head1 LICENSE AND COPYRIGHT

Copyright (c) 2011-2012, Ido Perlmuter C<< ido@ido50.net >>.

This module is free software; you can redistribute it and/or
modify it under the same terms as Perl itself, either version
5.8.1 or any later version. See L<perlartistic|perlartistic> 
and L<perlgpl|perlgpl>.

The full text of the license can be found in the
LICENSE file included with this module.

=head1 DISCLAIMER OF WARRANTY

BECAUSE THIS SOFTWARE IS LICENSED FREE OF CHARGE, THERE IS NO WARRANTY
FOR THE SOFTWARE, TO THE EXTENT PERMITTED BY APPLICABLE LAW. EXCEPT WHEN
OTHERWISE STATED IN WRITING THE COPYRIGHT HOLDERS AND/OR OTHER PARTIES
PROVIDE THE SOFTWARE "AS IS" WITHOUT WARRANTY OF ANY KIND, EITHER
EXPRESSED OR IMPLIED, INCLUDING, BUT NOT LIMITED TO, THE IMPLIED
WARRANTIES OF MERCHANTABILITY AND FITNESS FOR A PARTICULAR PURPOSE. THE
ENTIRE RISK AS TO THE QUALITY AND PERFORMANCE OF THE SOFTWARE IS WITH
YOU. SHOULD THE SOFTWARE PROVE DEFECTIVE, YOU ASSUME THE COST OF ALL
NECESSARY SERVICING, REPAIR, OR CORRECTION.

IN NO EVENT UNLESS REQUIRED BY APPLICABLE LAW OR AGREED TO IN WRITING
WILL ANY COPYRIGHT HOLDER, OR ANY OTHER PARTY WHO MAY MODIFY AND/OR
REDISTRIBUTE THE SOFTWARE AS PERMITTED BY THE ABOVE LICENCE, BE
LIABLE TO YOU FOR DAMAGES, INCLUDING ANY GENERAL, SPECIAL, INCIDENTAL,
OR CONSEQUENTIAL DAMAGES ARISING OUT OF THE USE OR INABILITY TO USE
THE SOFTWARE (INCLUDING BUT NOT LIMITED TO LOSS OF DATA OR DATA BEING
RENDERED INACCURATE OR LOSSES SUSTAINED BY YOU OR THIRD PARTIES OR A
FAILURE OF THE SOFTWARE TO OPERATE WITH ANY OTHER SOFTWARE), EVEN IF
SUCH HOLDER OR OTHER PARTY HAS BEEN ADVISED OF THE POSSIBILITY OF
SUCH DAMAGES.

=cut

1;
__END__<|MERGE_RESOLUTION|>--- conflicted
+++ resolved
@@ -2,11 +2,7 @@
 
 # ABSTRACT: Minify, Compress, Cache-control and Serve static files from Plack applications
 
-<<<<<<< HEAD
-our $VERSION = "0.006000";
-=======
 our $VERSION = "0.005001";
->>>>>>> 6f0c0e81
 $VERSION = eval $VERSION;
 
 use strict;
